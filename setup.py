--- conflicted
+++ resolved
@@ -28,9 +28,8 @@
         'absl-py>=0.8.1',
         'numpy>=1.7',
         'tf-nightly',
+        'tensorboard',
         'tensorflow-datasets>=1.3.0',
-<<<<<<< HEAD
-=======
         # https://github.com/tensorflow/tensorflow/issues/44146 is reproducible
         # with tf-nightly
         'gast==0.3.3',
@@ -42,12 +41,10 @@
         'urllib3',
         'chardet',
         'idna'
->>>>>>> 263f3463
     ],
     extras_require={
         'experimental': [
             'robustness_metrics @ git+https://github.com/google-research/robustness_metrics.git#egg=robustness_metrics',
-            'uncertainty_metrics @ git+https://github.com/google/uncertainty-metrics.git#egg=uncertainty_metrics[tensorflow]',
         ],
         'models': [
             'tf-models-nightly',  # Needed for BERT, depends on tf-nightly.
